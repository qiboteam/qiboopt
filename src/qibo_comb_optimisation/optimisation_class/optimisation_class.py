import itertools
import math
import random
from collections import defaultdict

import numpy as np
from qibo import Circuit, gates, hamiltonians
from qibo.config import raise_error
from qibo.hamiltonians import SymbolicHamiltonian
from qibo.models import QAOA
from qibo.optimizers import optimize as optimize
from qibo.symbols import Z


class QUBO:
    """A class used to represent either a Quadratic Unconstrained Binary Optimization (QUBO)
        problem or Ising model.

    Args:
        offset (float): The constant offset of the QUBO problem.
        args (dict or numpy arrays): If len(args)==1, args is a dictionary representing the
            quadratic coefficient of QUBO. If len(args)==2, args is a list of two dictionaries
            representing the coefficients for the Ising model.
        n (int): Number of variables involved in the problem.

    Methods:
        multiply_scalar(scalar: float):
            Multiplies all the coefficients by a scalar value.

        qubo_to_ising() -> Tuple[dict, dict, float]:
            Converts the QUBO problem into Ising model parameters.

        evaluate_f(x: List[int]) -> float:
            Evaluates the quadratic function for a given binary vector.

        evaluate_grad_f(x: List[int]) -> List[float]:
            Evaluates the gradient of the quadratic function at a given binary vector.

        tabu_search(max_iterations: int, tabu_size: int) -> Tuple[List[int], float]:
            Solves the QUBO problem using the Tabu search algorithm.

        brute_force() -> Tuple[List[int], float]:
            Solves the QUBO problem by exhaustively evaluating all possible solutions.

        _phase_separation(circuit: qibo.models.Circuit, gamma: List[float]: -> qibo.models.Circuit
            Apply the phase separation layer (corresponding to the Ising model Hamiltonian) to encode interaction terms into the quantum circuit.

        _default_mixer(circuit: qibo.models.Circuit, beta: List[float], alpha: Optional[List[float]]): -> qibp.models.Circuit
            Apply the mixer layer (uniform superposition evolution) with RX rotations on each qubit to spread the superposition.

        _build(gammas: List[float], betas: List[float], alphas: Optional[List[float]], mixer_function: Optional[qibo.models.Circuit]): -> qibo.models.Circuit
            Construct the full QAOA circuit for the Ising model with p=len(gamma)/2 layers.
            `mixer_function` is an optional argument that takes as input a circuit representing a custom mixer Hamiltonian and appends it to the original circuit.
            An error will be raised if the mixer circuit has mismatched circuit width (differing nqubits).

        construct_symbolic_Hamiltonian_from_QUBO():
            Constructs a symbolic Hamiltonian from the QUBO problem by converting it
            to an Ising model.

        canonical_q():
            We want to keep non-zero component when i < j.

        qubo_to_qaoa_circuit(gammas: List[float], betas: List[float], alphas: Optional[List[float]], mixer_function: Optional[qibo.models.Circuit]): -> qibo.models.Circuit
            Constructs a QAOA circuit for the given QUBO problem.

        train_QAOA(p: int, nshots: int, regular_QAOA: bool = True, regular_loss: bool = True, maxiter: int, method: str, cvar_delta: float, mixer_function: Optional[qibo.models.Circuit]): -> result.frequencies(binary=True)
    """

    def __init__(self, offset, *args):
        """Initializes the QUBO class

        Args:
            offset (float): The constant offset of the QUBO problem.
            args (dict or np.ndarray): Input for parameters for QUBO or Ising formulation.
                 If len(args)==1, args needs to be a dictionary representing the quadratic
                 coefficient assigned to the QDict object. It represents the matrix Q.
                 If len(args)==2, arg needs to be a list of two dictionaries representing the
                 inputs h and J for Ising formulation.

                 We have the following relation

                    .. math::

                     s'  J  s + h'  s = offset + x'  Q x

                 where
                    h (dict[variable, bias]): Linear biases as a dict of the form {v: bias, ...},
                        where keys are variables of the model and values are biases.
                    J (dict[(variable, variable), bias]): Quadratic biases as a dict of the form
                        {(u, v): bias, ...}, where keys are 2-tuples of variables of the model
                        and values are optimisation_class biases associated with the pair of
                        variables (the interaction).
        Example
        -------
        >>> Qdict = {(0, 0): 1.0, (0, 1): 0.5, (1, 1): -1.0}
        >>> qp = QUBO(0, Qdict)
        >>> qp.Qdict
        {(0, 0): 1.0, (0, 1): 0.5, (1, 1): -1.0}

        >>> h = {3: 1.0, 4: 0.82, 5: 0.23}
        >>> J = {(0, 0): 1.0, (0, 1): 0.5, (1, 1): -1.0}
        >>> qp = QUBO(0, h, J)
        >>> qp.Qdict
        ({3: 1.0, 4: 0.82, 5: 0.23}, {(0, 0): 1.0, (0, 1): 0.5, (1, 1): -1.0})
        """

        self.offset = offset
        if len(args) == 1 and isinstance(args[0], dict):
            self.Qdict = args[0]
            self.n = 0
            for key in self.Qdict:
                self.n = max([self.n, key[0], key[1]])
            self.n += 1
            self.h, self.J, self.ising_constant = self.qubo_to_ising()
        elif len(args) == 2 and isinstance(args[0], dict) and isinstance(args[1], dict):
            h = args[0]
            J = args[1]
            self.h = h
            self.J = J
            self.Qdict = {(v, v): 2.0 * bias for v, bias in h.items()}
            self.n = 0

            # next the optimisation_class biases
            for (u, v), bias in self.Qdict.items():
                if bias != 0:
                    self.Qdict[(u, v)] = 4.0 * bias
                    self.Qdict[(u, u)] = self.Qdict.setdefault((u, u), 0) - 2.0 * bias
                    self.Qdict[(v, v)] = self.Qdict.setdefault((v, v), 0) - 2.0 * bias
                    self.n = max([self.n, u, v])
            self.n += 1
            # finally adjust the offset based on QUBO definitions rather than Ising formulation
            self.offset += sum(J.values()) - sum(h.values())
        else:
            raise_error(TypeError, "Invalid input for QUBO.")

    def _phase_separation(self, circuit, gamma):
        """
        Apply the phase separation layer (corresponding to the Ising model Hamiltonian).
        This step encodes the interaction terms into the quantum circuit.
        """
        # Apply R_z for diagonal terms (h_i)
        for i in range(self.n):
            circuit.add(gates.RZ(i, -2 * gamma * self.h[i]))  # -2 * gamma * h_i

        # Apply CNOT and R_z for off-diagonal terms (J_ij)
        for i in range(self.n):
            for j in range(self.n):
                if (i, j) in self.J:
                    weight = self.J[(i, j)]
                    if weight != 0:
                        circuit.add(gates.CNOT(i, j))
                        circuit.add(
                            gates.RZ(j, -2 * gamma * weight)
                        )  # -2 * gamma * J_ij
                        circuit.add(gates.CNOT(i, j))

    def _default_mixer(self, circuit, beta, alpha=None):
        """
        Apply the mixer layer (uniform superposition evolution).
        This step applies RX rotations on each qubit to spread the superposition.
        """
        for i in range(self.n):
            circuit.add(gates.RX(i, 2 * beta))  # Apply RX gates for mixer
            if alpha:
                circuit.add(gates.RY(i, 2 * alpha))

    def _build(self, gammas, betas, alphas=None, mixer_function=None):
        """
        Construct the full QAOA circuit for the Ising model with p layers.
        `mixer_functions` is an external function that generates a circuit representing the mixer Hamiltonian.
        If `mixer_function`, simply append the circuit to the original. Error will be raised if the mixer circuit has mismatched nqubits.
        """
        p = len(gammas)  # Necessary?

        # Apply initial Hadamard gates (uniform superposition)
        circuit = Circuit(self.n)
        for i in range(self.n):
            circuit.add(gates.H(i))

        for layer in range(p):
            self._phase_separation(
                circuit, gammas[layer]
            )  # Phase separation (Ising model encoding)
            if alphas is not None:
                self._default_mixer(circuit, betas[layer], alphas[layer])
            else:
<<<<<<< HEAD
                if custom_mixer:
                    if len(gammas) != len(betas):
                        raise_error(ValueError, f"Input len(gammas) != len(betas).")

                    # Extract number of betas per layer
                    betas_per_layer = len(betas) // p
                    if len(custom_mixer) == 1:
                        circuit += custom_mixer[0](betas[layer*betas_per_layer:(layer+1)*betas_per_layer])
                    elif len(custom_mixer) == len(gammas):
                        circuit += custom_mixer[layer](betas[layer*betas_per_layer:(layer+1)*betas_per_layer])

                    # print("<<< OLD <<<")
                    # for data in custom_mixer[layer].raw['queue']:
                    #     print(data)

                    # num_param_gates = len(
                    #     custom_mixer[layer].trainable_gates
                    # )  # sum(1 for data in custom_mixer[layer].raw['queue'] if data['name'] == 'crx')
                    # new_beta = np.repeat(betas[layer], num_param_gates)
                    # custom_mixer[layer].set_parameters(new_beta)

                    # print(">>> NEW >>>")
                    # for data in custom_mixer[layer].raw['queue']:
                    #     print(data)

=======
                if mixer_function:
                    circuit += mixer_function
>>>>>>> f445b3a5
                else:
                    self._default_mixer(circuit, betas[layer])

        for i in range(self.n):
            circuit.add(gates.M(i))

        return circuit

    def multiply_scalar(self, scalar_multiplier):
        """Multiplies all the quadratic coefficients by a scalar value.

        Args:
            scalar_multiplier (float): The scalar value by which to multiply the coefficients.

        Example
        -------
        >>> Qdict = {(0, 0): 1.0, (0, 1): 0.5, (1, 1): -1.0}
        >>> qp = QUBO(0, Qdict)
        >>> qp.multiply_scalar(2)
        >>> qp.Qdict
        {(0, 0): 2.0, (0, 1): 1.0, (1, 1): -2.0}
        """
        for key in self.Qdict:
            self.Qdict[key] *= scalar_multiplier
        self.offset *= scalar_multiplier

    def __add__(self, other_Quadratic):
        """
        Args:
            other_Quadratic: another optimisation_class class object
        Returns:
            Updating the optimisation_class function to obtain the sum
        """
        for key in other_Quadratic.Qdict:
            if key in self.Qdict:
                self.Qdict[key] += other_Quadratic.Qdict[key]
            else:
                self.Qdict[key] = other_Quadratic.Qdict[key]
        self.n = max(self.n, other_Quadratic.n)
        self.offset += other_Quadratic.offset

    def qubo_to_ising(self, constant=0.0):
        """Convert a QUBO problem to an Ising problem.

        Map a optimisation_class unconstrained binary optimisation (QUBO) problem defined over
        binary variables (0 or 1 values), where the linear term is contained along x' Qx
        the diagonal of Q, to an Ising model defined on spins (variables with {-1, +1} values).
        Returns `h` and `J` that define the Ising model as well as `constant` representing the
        offset in energy between the two problem formulations.

        .. math::

             x'  Q  x  = constant + s'  J  s + h'  s

        Args:
            Q (dict[(variable, variable), coefficient]): QUBO coefficients in a dict of form
                {(u, v): coefficient, ...}, where keys are 2-tuples of variables of the model
                and values are biases associated with the pair of variables. Tuples (u, v)
                represent interactions and (v, v) linear biases.
            constant (float): Constant offset to be applied to the energy. Defaults to 0.

        Returns:
            (dict, dict, float): A 3-tuple containing:
            h (dict): Linear coefficients of the Ising problem.
            J (dict): Quadratic coefficients of the Ising problem.
            constant (float): The new energy offset.

        Example:
            This example converts a QUBO problem of two variables that have positive
            biases of value 1 and are positively coupled with an interaction of value 1
            to an Ising problem, and shows the new energy offset.
        """
        h = {}
        J = {}
        linear_offset = 0.0
        quadratic_offset = 0.0

        for (u, v), bias in self.Qdict.items():
            if u == v:
                h[u] = h.setdefault(u, 0) + bias / 2
                linear_offset += bias

            else:
                if bias != 0.0:
                    J[(u, v)] = bias / 4
                h[u] = h.setdefault(u, 0) + bias / 4
                h[v] = h.setdefault(v, 0) + bias / 4
                quadratic_offset += bias

        constant += 0.5 * linear_offset + 0.25 * quadratic_offset

        return h, J, constant

    def construct_symbolic_Hamiltonian_from_QUBO(self):
        """Constructs a symbolic Hamiltonian from the QUBO problem by converting it
        to an Ising model.

        The method calls the qubo_to_ising function to convert the QUBO formulation
        into an Ising Hamiltonian with linear and quadratic terms. Then, it creates
        a symbolic Hamiltonian using the qibo library.

        Returns:
            ham (`qibo.hamiltonians.hamiltonians.SymbolicHamiltonian`): A symbolic
                Hamiltonian that corresponds to the QUBO problem.
        """
        # Correct the call to qubo_to_ising (no need to pass self.Qdict)
        h, J, constant = self.qubo_to_ising()

        # Create a symbolic Hamiltonian using qibo symbols
        symbolic_ham = sum(h[i] * Z(i) for i in h)
        symbolic_ham += sum(J[u, v] * Z(u) * Z(v) for (u, v) in J)
        symbolic_ham += constant

        # Return the symbolic Hamiltonian using qibo's Hamiltonian object
        ham = hamiltonians.SymbolicHamiltonian(symbolic_ham)
        return ham

    def evaluate_f(self, x):
        """Evaluates the quadratic function for a given binary vector.

        Args:
            x (list): A list representing the binary vector for which to evaluate the function.

        Returns:
            f_value (float): The evaluated function value.

        Example
        -------
        >>> Qdict = {(0, 0): 1.0, (0, 1): 0.5, (1, 1): -1.0}
        >>> qp = QUBO(0, Qdict)
        >>> x = [1, 1]
        >>> qp.evaluate_f(x)
        0.5
        """
        f_value = self.offset
        for i in range(self.n):
            if x[i] != 0:
                # manage diagonal term first
                if (i, i) in self.Qdict:
                    f_value += self.Qdict[(i, i)]
                    for j in range(i + 1, self.n):
                        if x[j] != 0:
                            f_value += self.Qdict.get((i, j), 0) + self.Qdict.get(
                                (j, i), 0
                            )
        return f_value

    def evaluate_grad_f(self, x):
        """Evaluates the gradient of the quadratic function at a given binary vector.

        Args:
            x (list): A list representing the binary vector for which to evaluate the gradient.

        Returns:
            grad (list): List of float representing the gradient vector.

        Example
        -------
        >>> Qdict = {(0, 0): 1.0, (0, 1): 0.5, (1, 1): -1.0}
        >>> qp = QUBO(0, Qdict)
        >>> x = [1, 1]
        >>> qp.evaluate_grad_f(x)
        [1.5, -0.5]
        """
        grad = np.asarray([self.Qdict.get((i, i), 0) for i in range(self.n)])
        for i in range(self.n):
            for j in range(self.n):
                if j != i and x[j] == 1:
                    grad[i] += self.Qdict.get((i, j), 0) + self.Qdict.get((j, i), 0)
        return grad

    def tabu_search(self, max_iterations=100, tabu_size=10):
        """Solves the QUBO problem using the Tabu search algorithm.

        Args:
            max_iterations (int): Maximum number of iterations to run the Tabu search.
                Defaults to 100.
            tabu_size (int): Size of the Tabu list.

        Returns:
            best_solution (list): List of ints representing the best binary vector found.
            best_obj_value (float): The corresponding objective value.

        Example
        -------
        >>> Qdict = {(0, 0): 1.0, (0, 1): 0.5, (1, 1): -1.0}
        >>> qp = QUBO(0, Qdict)
        >>> best_solution, best_obj_value = qp.tabu_search(50, 5)
        >>> best_solution
        [0, 1]
        >>> best_obj_value
        0.5
        """
        x = np.random.randint(2, size=self.n)  # Initial solution
        best_solution = x.copy()
        best_obj_value = self.evaluate_f(x)
        tabu_list = []

        for _ in range(max_iterations):
            neighbors = []
            for i in range(self.n):
                neighbor = x.copy()
                neighbor[i] = 1 - neighbor[i]  # Flip a bit
                neighbors.append((neighbor, self.evaluate_f(neighbor)))

            # Choose the best neighbor that is not tabu
            best_neighbor = min(neighbors, key=lambda x: x[1])
            best_neighbor_solution, best_neighbor_obj = best_neighbor

            # Update the current solution if it's better than the previous best and not tabu
            if (
                best_neighbor_obj < best_obj_value
                and best_neighbor_solution.tolist() not in tabu_list
            ):
                x = best_neighbor_solution
                best_solution = x.copy()
                best_obj_value = best_neighbor_obj

            # Add the best neighbor to the tabu list
            tabu_list.append(best_neighbor_solution.tolist())
            if len(tabu_list) > tabu_size:
                tabu_list.pop(0)

        return best_solution, best_obj_value

    def brute_force(self):
        """Solves the QUBO problem by evaluating all possible binary vectors.
            Note that this approach is very slow.

        Returns:
            opt_vector (list): List of ints representing the optimal binary vector.
            min_value (float): The minimum value of the objective function.

        Example
        -------
        >>> Qdict = {(0, 0): 1.0, (0, 1): 0.5, (1, 1): -1.0}
        >>> qp = QUBO(0, Qdict)
        >>> opt_vector, min_value = qp.brute_force()
        >>> opt_vector
        [1, 0]
        >>> min_value
        -0.5
        """
        possible_values = {}
        # A list of all the possible permutations for x vector
        vec_permutations = itertools.product([0, 1], repeat=self.n)

        for permutation in vec_permutations:
            x = np.array(
                [[var] for var in permutation]
            )  # Converts the permutation into a column vector
            value = self.evaluate_f(x)
            possible_values[value] = (
                x  # Adds the value and its vector to the dictionary
            )

        min_value = min(
            possible_values.keys()
        )  # Lowest value of the objective function
        opt_vector = tuple(
            possible_values[min_value].T[0]
        )  # Optimum vector x that produces the lowest value

        return opt_vector, min_value

    def canonical_q(self):
        """We want to keep non-zero component when i < j.

        Returns:
            self.Qdict (dict): A dictionary and also update Qdict
        """
        for i in range(self.n):
            for j in range(i, self.n):
                if (j, i) in self.Qdict:
                    self.Qdict[(i, j)] = self.Qdict.get((i, j), 0) + self.Qdict.pop(
                        (j, i)
                    )
                    self.Qdict.pop((j, i), None)
        return self.Qdict

    def qubo_to_qaoa_circuit(self, gammas, betas, alphas=None, mixer_function=None):
        """
        Constructs a QAOA circuit for the given QUBO problem.

        Parameters
        ----------
        gammas: parameters for phasers
        betas: parameters for X mixers
        alphas: parameters for Y mixers
        mixer_function: optional function that constructs the mixer circuit, this function can take in parameters
        and produce the mixer circuit, currently we assume it takes in one parameter.

        Returns
        -------
        circuit : qibo.models.Circuit
            The QAOA circuit corresponding to the QUBO problem.
        """
        if alphas is not None:  # Use XQAOA, ignore mixer_function
            return self._build(gammas, betas, alphas)
        else:
            if mixer_function:
                return self._build(
                    gammas, betas, alphas=None, mixer_function=mixer_function
                )
            else:
                return self._build(gammas, betas)

    def train_QAOA(
        self,
<<<<<<< HEAD
        gammas=None,
        betas=None,
        alphas=None,
        p=None,
        nshots=int(1e3),
=======
        p,
        nshots=10,
        regular_QAOA=True,
>>>>>>> f445b3a5
        regular_loss=True,
        maxiter=10,
        method="cobyla",
        cvar_delta=0.25,
        mixer_function=None,
    ):
        """

        Parameters
        ----------
        p: number of layers
        nshots: number of shots
        regular_QAOA: if True, it is the vanilla QAOA, otherwise, we use XQAOA
        regular_loss: if true, we minimize the expected value, otherwise, we minimize cvar
        maxiter: maximum iterations
        method: classical optimizer
        cvar_delta: if CVaR is used, this is the threshold
<<<<<<< HEAD
        custom_mixer: function defining a custom mixer (optional)
        backend: include backend argument

        Parameter packing convention:
            - Block format: [all gammas][all betas][all alphas] (if alphas is not None)
            - Otherwise: [all gammas][all betas]
        Returns
=======
        mixer_function: function defining a custom mixer (optional)

        Returns frequencies
>>>>>>> f445b3a5
        -------
        best, params, extra, circuit, frequencies

        """
<<<<<<< HEAD

        backend = _check_backend(backend)

        if p is None and gammas is None:
            raise_error(
                ValueError,
                "Either p or gammas must be provided to define the number of layers.",
            )
        elif p is None:
            p = len(gammas)

        elif gammas is None:
            # if no gammas are provided, we randomly generate them to be between 0 and 2pi
            gammas = np.random.rand(p) * 2 * np.pi
            betas = np.random.rand(p) * 2 * np.pi
        else:
            if len(gammas) != p:
                raise_error(
                    ValueError,
                    f"gammas must be of length {p}, but got {len(gammas)}.",
                )

        self.n_layers = p
        self.num_betas = len(betas)

        circuit = self.qubo_to_qaoa_circuit(
            gammas, betas, alphas=alphas, custom_mixer=custom_mixer
        )
    
        n_params = 3 * p if alphas else 2 * p

        # Block packing: [all gammas][all betas][all alphas]
        parameters = list(gammas) + list(betas)
        if alphas is not None:
            parameters += list(alphas)

=======
        gammas = [random.uniform(0, 2 * math.pi) for i in range(p)]
        betas = [random.uniform(0, 2 * math.pi) for i in range(p)]
        if regular_QAOA:
            circuit = self.qubo_to_qaoa_circuit(gammas, betas)
            # n_params = 2*p
            parameters = []
            for i in range(p):
                parameters.append(gammas[i])
                parameters.append(betas[i])
        else:
            alphas = [random.uniform(0, 2 * math.pi) for i in range(p)]
            circuit = self.qubo_to_qaoa_circuit(gammas, betas, alphas)
            # n_params = 3*p
            parameters = []
            for i in range(p):
                parameters.append(gammas[i])
                parameters.append(betas[i])
                parameters.append(alphas[i])
        # we have prepared the circuit, now we want to train them
>>>>>>> f445b3a5

        if regular_loss:

            def myloss(parameters):
<<<<<<< HEAD
                p = len(gammas)
                if alphas is not None:
                    gammas_ = parameters[:p]
                    betas_ = parameters[p:2*p]
                    unpacked_alphas = parameters[2*p:3*p]
                else:
                    gammas_ = parameters[:p]
                    betas_ = parameters[p:2*p]
                    unpacked_alphas = None
                circuit = self.qubo_to_qaoa_circuit(
                    gammas_, betas_, alphas=unpacked_alphas, custom_mixer=custom_mixer
                )
                # print(">> Optimisation step:\n")
                # for data in circuit.raw["queue"]:
                #     print(data)

=======
                # parameters to be optimize is the input, the output is a counter object
                # circuit.set_parameters(parameters)  #this step is wrong
                m = len(parameters)
                if regular_QAOA:
                    gammas = parameters[: m // 2]
                    betas = parameters[m // 2 :]
                    circuit = self.qubo_to_qaoa_circuit(
                        gammas, betas, mixer_function=mixer_function
                    )
                else:
                    gammas = parameters[: m // 3]
                    betas = parameters[m // 3 : 2 * m // 3]
                    alphas = parameters[2 * m // 3 :]
                    circuit = self.qubo_to_qaoa_circuit(gammas, betas, alphas)
>>>>>>> f445b3a5
                result = circuit(None, nshots)
                result_counter = result.frequencies(binary=True)
                energy_dict = defaultdict(int)
                for key in result_counter:
                    x = [int(sub_key) for sub_key in key]
                    energy_dict[self.evaluate_f(x)] += result_counter[key]
                loss = sum(key * energy_dict[key] / nshots for key in energy_dict)
                return loss

        else:

            def myloss(parameters, delta=cvar_delta):
                """
                Compute the CVaR of the energy distribution for a given quantile threshold `delta`.

                Parameters:
                - parameters: The parameters to set in the circuit.
                - delta: The quantile threshold (default is 0.1 for 10%).

                Returns:
                - CVaR: The computed CVaR value.
                """
                m = len(parameters)
<<<<<<< HEAD
                if alphas is not None:
                    gammas_ = parameters[:p]
                    betas_ = parameters[p:2*p]
                    unpacked_alphas = parameters[2*p:3*p]
                else:
                    gammas_ = parameters[:p]
                    betas_ = parameters[p:2*p]
                    unpacked_alphas = None
                circuit = self.qubo_to_qaoa_circuit(
                    gammas_, betas_, alphas=unpacked_alphas, custom_mixer=custom_mixer
                )
                print(">> Optimisation step:\n")
                for data in circuit.raw["queue"]:
                    print(data)

                result = backend.execute_circuit(circuit, nshots=nshots)
=======
                if regular_QAOA:
                    gammas = parameters[: m // 2]
                    betas = parameters[m // 2 :]
                    circuit = self.qubo_to_qaoa_circuit(gammas, betas)
                else:
                    gammas = parameters[: m // 3]
                    betas = parameters[m // 3 : 2 * m // 3]
                    alphas = parameters[2 * m // 3 :]
                    circuit = self.qubo_to_qaoa_circuit(gammas, betas, alphas)
                result = circuit(None, nshots)
>>>>>>> f445b3a5
                result_counter = result.frequencies(binary=True)

                energy_dict = defaultdict(int)
                for key in result_counter:
                    # key is the binary string, value is the frequency
                    x = [int(sub_key) for sub_key in key]
                    energy_dict[self.evaluate_f(x)] += result_counter[key]

                # Normalize frequencies to probabilities
                total_counts = sum(energy_dict.values())
                energy_probs = {
                    key: value / total_counts for key, value in energy_dict.items()
                }

                # Sort energies and compute cumulative probability
                sorted_energies = sorted(
                    energy_probs.items()
                )  # List of (energy, probability)
                cumulative_prob = 0
                selected_energies = []

                for energy, prob in sorted_energies:
                    if cumulative_prob + prob > cvar_delta:
                        # Include only the fraction of the probability needed to reach `cvar_delta`
                        excess_prob = cvar_delta - cumulative_prob
                        selected_energies.append((energy, excess_prob))
                        cumulative_prob = cvar_delta
                        break
                    else:  # pragma: no cover
                        selected_energies.append((energy, prob))
                        cumulative_prob += prob

                # Compute CVaR as weighted average of selected energies
                cvar = (
                    sum(energy * prob for energy, prob in selected_energies)
                    / cvar_delta
                )
                return cvar

        best, params, extra = optimize(
            myloss, parameters, method=method, options={"maxiter": maxiter}
        )
<<<<<<< HEAD
        # Unpack optimized parameters in the same way as in myloss (block format)
        if alphas is not None:
            optimised_gammas = params[:p]
            optimised_betas = params[p:2*p]
            optimised_alphas = params[2*p:3*p]
        else:
            optimised_gammas = params[:p]
            optimised_betas = params[p:2*p]
            optimised_alphas = None
        circuit = self.qubo_to_qaoa_circuit(
            gammas=optimised_gammas,
            betas=optimised_betas,
            alphas=optimised_alphas,
            custom_mixer=custom_mixer,
        )
        result = backend.execute_circuit(circuit, nshots=nshots)
        
        return best, params, extra, circuit, result.frequencies(binary=True)
=======
        # unpack params
        m = len(params)
        if regular_QAOA:
            gammas = params[: m // 2]
            betas = params[m // 2 :]
            circuit = self.qubo_to_qaoa_circuit(gammas, betas)
        else:
            gammas = params[: m // 3]
            betas = params[m // 3 : 2 * m // 3]
            alphas = params[2 * m // 3 :]
            circuit = self.qubo_to_qaoa_circuit(gammas, betas, alphas)
        result = circuit(None, nshots)
        return result.frequencies(binary=True)
>>>>>>> f445b3a5

    def qubo_to_qaoa_object(self, params: list = None):
        """
        Generates a QAOA circuit for the QUBO problem.

        Parameters
        ----------
        params : list, optional
            parameters for QAOA, packed in block format:
                [all gammas][all betas][all alphas] (if alphas is not None)
                otherwise [all gammas][all betas]
        Returns
        -------
        circuit : qibo.models.QAOA
            A QAOA circuit for the QUBO problem.
        """
        # Convert QUBO to Ising Hamiltonian
        h, J, constant = self.qubo_to_ising()

        # Create the Ising Hamiltonian using Qibo
        symbolic_ham = sum(h[i] * Z(i) for i in h)
        symbolic_ham += sum(J[(u, v)] * Z(u) * Z(v) for (u, v) in J)

        # Define the QAOA model
        hamiltonian = SymbolicHamiltonian(symbolic_ham)
        qaoa = QAOA(hamiltonian)

        # Optionally set parameters
        if params is not None:
            qaoa.set_parameters(np.array(params))
        return qaoa


class linear_problem:
    """A class used to represent a linear problem of the form Ax + b.

    Args:
        A (np.ndarray): Coefficient matrix.
        b (np.ndarray): Constant vector.
        n (int): Dimension of the problem, inferred from the size of b.

    Methods:
        multiply_scalar(scalar):
            Multiplies the matrix A and vector b by a scalar.

        __add__(other):
            Adds another linear_problem to the current one.

        evaluate_f(x):
            Evaluates the linear function at a given point x.

        square():
            Squares the linear problem, returning a quadratic problem.
    """

    def __init__(self, A, b):
        """Initializes the linear problem.

        Args:
            A (np.ndarray): Coefficient matrix.
            b (np.ndarray): Constant vector.

        # TODO: Raises: ValueError
            If A and b have incompatible dimensions.

        Examples
        --------
        >>> A = np.array([[1, 2], [3, 4]])
        >>> b = np.array([5, 6])
        >>> lp = linear_problem(A, b)
        """
        self.A = np.atleast_2d(A)
        self.b = np.array([b]) if np.isscalar(b) else np.asarray(b)
        self.n = self.A.shape[1]

    def multiply_scalar(self, scalar_multiplier):
        """Multiplies the matrix A and vector b by a scalar.

        Args:
            scalar (float): The scalar value to multiply the matrix A and vector b.

        Examples
        --------
        >>> A = np.array([[1, 2], [3, 4]])
        >>> b = np.array([5, 6])
        >>> lp = linear_problem(A, b)
        >>> lp.multiply_scalar(2)
        >>> print(lp.A)
        [[2 4]
         [6 8]]
        >>> print(lp.b)
        [10 12]
        """
        self.A *= scalar_multiplier
        self.b *= scalar_multiplier

    def __add__(self, other_linear):
        """Adds another linear_problem to the current one.

        Args:
            other_linear (linear_problem): Another linear_problem to be added.

        # TODO: Raises: ValueError
            If the dimensions of the two linear problems do not match.

        Examples
        --------
        >>> A1 = np.array([[1, 2], [3, 4]])
        >>> b1 = np.array([5, 6])
        >>> lp1 = linear_problem(A1, b1)
        >>> A2 = np.array([[1, 1], [1, 1]])
        >>> b2 = np.array([1, 1])
        >>> lp2 = linear_problem(A2, b2)
        >>> lp1 + lp2
        >>> print(lp1.A)
        [[2 3]
         [4 5]]
        >>> print(lp1.b)
        [6 7]
        """
        self.A += other_linear.A
        self.b += other_linear.b

    def evaluate_f(self, x):
        """Evaluates the linear function Ax + b at a given point x.

        Args:
            x (np.ndarray): Input vector at which to evaluate the linear function.

        Returns:
            numpy.ndarray: The value of the linear function Ax + b at the given x.

        Examples
        --------
        >>> A = np.array([[1, 2], [3, 4]])
        >>> b = np.array([5, 6])
        >>> lp = linear_problem(A, b)
        >>> x = np.array([1, 1])
        >>> result = lp.evaluate_f(x)
        >>> print(result)
        [ 8 13]
        """
        return self.A @ x + self.b

    def square(self):
        """Squares the linear problem to obtain a quadratic problem.

        Returns:
            `class:QUBO`: A quadratic problem corresponding to squaring the linear function.

        Examples
        --------
        >>> A = np.array([[1, 2], [3, 4]])
        >>> b = np.array([5, 6])
        >>> lp = linear_problem(A, b)
        >>> Quadratic = lp.square()
        >>> print(Quadratic.Qdict)
        {(0, 0): 56, (0, 1): 14, (1, 0): 14, (1, 1): 88}
        >>> print(Quadratic.offset)
        61
        """
        quadraticpart = self.A.T @ self.A + np.diag(2 * (self.b @ self.A))
        offset = np.dot(self.b, self.b)
        num_rows, num_cols = quadraticpart.shape
        Qdict = dict()
        for i in range(num_rows):
            for j in range(num_cols):
                Qdict[(i, j)] = quadraticpart[i, j]
        return QUBO(offset, Qdict)<|MERGE_RESOLUTION|>--- conflicted
+++ resolved
@@ -184,7 +184,6 @@
             if alphas is not None:
                 self._default_mixer(circuit, betas[layer], alphas[layer])
             else:
-<<<<<<< HEAD
                 if custom_mixer:
                     if len(gammas) != len(betas):
                         raise_error(ValueError, f"Input len(gammas) != len(betas).")
@@ -209,11 +208,6 @@
                     # print(">>> NEW >>>")
                     # for data in custom_mixer[layer].raw['queue']:
                     #     print(data)
-
-=======
-                if mixer_function:
-                    circuit += mixer_function
->>>>>>> f445b3a5
                 else:
                     self._default_mixer(circuit, betas[layer])
 
@@ -523,17 +517,11 @@
 
     def train_QAOA(
         self,
-<<<<<<< HEAD
         gammas=None,
         betas=None,
         alphas=None,
         p=None,
         nshots=int(1e3),
-=======
-        p,
-        nshots=10,
-        regular_QAOA=True,
->>>>>>> f445b3a5
         regular_loss=True,
         maxiter=10,
         method="cobyla",
@@ -551,25 +539,16 @@
         maxiter: maximum iterations
         method: classical optimizer
         cvar_delta: if CVaR is used, this is the threshold
-<<<<<<< HEAD
         custom_mixer: function defining a custom mixer (optional)
         backend: include backend argument
-
         Parameter packing convention:
             - Block format: [all gammas][all betas][all alphas] (if alphas is not None)
             - Otherwise: [all gammas][all betas]
-        Returns
-=======
-        mixer_function: function defining a custom mixer (optional)
-
         Returns frequencies
->>>>>>> f445b3a5
         -------
         best, params, extra, circuit, frequencies
 
         """
-<<<<<<< HEAD
-
         backend = _check_backend(backend)
 
         if p is None and gammas is None:
@@ -604,33 +583,9 @@
         parameters = list(gammas) + list(betas)
         if alphas is not None:
             parameters += list(alphas)
-
-=======
-        gammas = [random.uniform(0, 2 * math.pi) for i in range(p)]
-        betas = [random.uniform(0, 2 * math.pi) for i in range(p)]
-        if regular_QAOA:
-            circuit = self.qubo_to_qaoa_circuit(gammas, betas)
-            # n_params = 2*p
-            parameters = []
-            for i in range(p):
-                parameters.append(gammas[i])
-                parameters.append(betas[i])
-        else:
-            alphas = [random.uniform(0, 2 * math.pi) for i in range(p)]
-            circuit = self.qubo_to_qaoa_circuit(gammas, betas, alphas)
-            # n_params = 3*p
-            parameters = []
-            for i in range(p):
-                parameters.append(gammas[i])
-                parameters.append(betas[i])
-                parameters.append(alphas[i])
-        # we have prepared the circuit, now we want to train them
->>>>>>> f445b3a5
-
         if regular_loss:
 
             def myloss(parameters):
-<<<<<<< HEAD
                 p = len(gammas)
                 if alphas is not None:
                     gammas_ = parameters[:p]
@@ -646,23 +601,6 @@
                 # print(">> Optimisation step:\n")
                 # for data in circuit.raw["queue"]:
                 #     print(data)
-
-=======
-                # parameters to be optimize is the input, the output is a counter object
-                # circuit.set_parameters(parameters)  #this step is wrong
-                m = len(parameters)
-                if regular_QAOA:
-                    gammas = parameters[: m // 2]
-                    betas = parameters[m // 2 :]
-                    circuit = self.qubo_to_qaoa_circuit(
-                        gammas, betas, mixer_function=mixer_function
-                    )
-                else:
-                    gammas = parameters[: m // 3]
-                    betas = parameters[m // 3 : 2 * m // 3]
-                    alphas = parameters[2 * m // 3 :]
-                    circuit = self.qubo_to_qaoa_circuit(gammas, betas, alphas)
->>>>>>> f445b3a5
                 result = circuit(None, nshots)
                 result_counter = result.frequencies(binary=True)
                 energy_dict = defaultdict(int)
@@ -686,7 +624,6 @@
                 - CVaR: The computed CVaR value.
                 """
                 m = len(parameters)
-<<<<<<< HEAD
                 if alphas is not None:
                     gammas_ = parameters[:p]
                     betas_ = parameters[p:2*p]
@@ -703,18 +640,6 @@
                     print(data)
 
                 result = backend.execute_circuit(circuit, nshots=nshots)
-=======
-                if regular_QAOA:
-                    gammas = parameters[: m // 2]
-                    betas = parameters[m // 2 :]
-                    circuit = self.qubo_to_qaoa_circuit(gammas, betas)
-                else:
-                    gammas = parameters[: m // 3]
-                    betas = parameters[m // 3 : 2 * m // 3]
-                    alphas = parameters[2 * m // 3 :]
-                    circuit = self.qubo_to_qaoa_circuit(gammas, betas, alphas)
-                result = circuit(None, nshots)
->>>>>>> f445b3a5
                 result_counter = result.frequencies(binary=True)
 
                 energy_dict = defaultdict(int)
@@ -757,7 +682,6 @@
         best, params, extra = optimize(
             myloss, parameters, method=method, options={"maxiter": maxiter}
         )
-<<<<<<< HEAD
         # Unpack optimized parameters in the same way as in myloss (block format)
         if alphas is not None:
             optimised_gammas = params[:p]
@@ -776,22 +700,6 @@
         result = backend.execute_circuit(circuit, nshots=nshots)
         
         return best, params, extra, circuit, result.frequencies(binary=True)
-=======
-        # unpack params
-        m = len(params)
-        if regular_QAOA:
-            gammas = params[: m // 2]
-            betas = params[m // 2 :]
-            circuit = self.qubo_to_qaoa_circuit(gammas, betas)
-        else:
-            gammas = params[: m // 3]
-            betas = params[m // 3 : 2 * m // 3]
-            alphas = params[2 * m // 3 :]
-            circuit = self.qubo_to_qaoa_circuit(gammas, betas, alphas)
-        result = circuit(None, nshots)
-        return result.frequencies(binary=True)
->>>>>>> f445b3a5
-
     def qubo_to_qaoa_object(self, params: list = None):
         """
         Generates a QAOA circuit for the QUBO problem.
