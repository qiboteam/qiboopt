"""
Various combinatorial optimisation applications that are commonly formulated as QUBO problems.
"""

import numpy as np
from qibo import gates
from qibo.backends import _check_backend
from qibo.hamiltonians import SymbolicHamiltonian
from qibo.models.circuit import Circuit
from qibo.symbols import X, Y, Z

<<<<<<< HEAD
from qiboopt.opt_class.opt_class import (
    QUBO,
    LinearProblem,
    variable_dict_to_ind_dict,
    variable_to_ind,
)
=======
from qiboopt.opt_class.opt_class import QUBO, LinearProblem
>>>>>>> df31707b


def _calculate_two_to_one(num_cities):
    """
    Calculates a mapping from two coordinates to one coordinate for the TSP problem.

    Args:
        num_cities (int): The number of cities for the TSP.

    Returns:
        (dictionary): An array that map coordinates of two numbers to one.
    """
    pairs = [(i, j) for i in range(num_cities) for j in range(num_cities)]
    v2i, i2v = variable_to_ind(pairs)
    return v2i, i2v


def _tsp_phaser(distance_matrix, backend=None):
    """
    Constructs the phaser Hamiltonian for the Traveling Salesman Problem (TSP).

    Args:
        distance_matrix (np.ndarray): A matrix representing the distances between cities.
        backend: Backend to be used for the calculations (optional).

    Returns:
        :class:`qibo.hamiltonians.SymbolicHamiltonian`: Phaser Hamiltonian for TSP.
    """
    num_cities = distance_matrix.shape[0]
    two_to_one, _ = _calculate_two_to_one(num_cities)
    form = 0
    form = sum(
        distance_matrix[u, v]
        * Z(int(two_to_one[(u, i)]))
        * Z(int(two_to_one[(v, (i + 1) % num_cities)]))
        for i in range(num_cities)
        for u in range(num_cities)
        for v in range(num_cities)
        if u != v
    )
    ham = SymbolicHamiltonian(form, backend=backend)
    return ham


def _tsp_mixer(num_cities, backend=None):
    """
    Constructs the mixer Hamiltonian for the Traveling Salesman Problem (TSP).

    Args:
        num_cities (int): The number of cities in the TSP.
        backend: Backend to be used for the calculations (optional).

    Returns:
        SymbolicHamiltonian: The mixer Hamiltonian for TSP.
    """

    two_to_one, _ = _calculate_two_to_one(num_cities)

    def splus(u, i):
        """
        Defines the S+ operator for a specific city and position.

        Args:
            u (int): City index.
            i (int): Position index.

        Returns:
            SymbolicHamiltonian: The S+ operator.
        """
        return X(int(two_to_one[(u, i)])) + 1j * Y(int(two_to_one[(u, i)]))

    def sminus(u, i):
        """
        Defines the S- operator for a specific city and position.

        Args:
            u (int): City index.
            i (int): Position index.

        Returns:
            SymbolicHamiltonian: The S- operator.
        """
        return X(int(two_to_one[(u, i)])) - 1j * Y(int(two_to_one[(u, i)]))

    form = 0
    form = sum(
        splus(u, i)
        * splus(v, (i + 1) % num_cities)
        * sminus(u, (i + 1) % num_cities)
        * sminus(v, i)
        + sminus(u, i)
        * sminus(v, (i + 1) % num_cities)
        * splus(u, (i + 1) % num_cities)
        * splus(v, i)
        for i in range(num_cities)
        for u in range(num_cities)
        for v in range(num_cities)
        if u != v
    )
    ham = SymbolicHamiltonian(form, backend=backend)
    return ham


class TSP:
    """
    Class representing the Travelling Salesman Problem (TSP). The implementation is based on the work by Hadfield.

    Args:
        distance_matrix: a numpy matrix encoding the distance matrix.
        two_to_one: Mapping from two coordinates to one coordinate
        backend: Backend to use for calculations. If not given the global backend will be used.

    Example:
        .. testcode::

            from qibo.models.tsp import TSP
            import numpy as np
            from collections import defaultdict
            from qibo import gates
            from qibo.models import QAOA
            from qibo.result import CircuitResult
            from qibo.models.circuit import Circuit


            def convert_to_standard_Cauchy(config):
                m = int(np.sqrt(len(config)))
                cauchy = [-1] * m  # Cauchy's notation for permutation, e.g. (1,2,0) or (2,0,1)
                for i in range(m):
                    for j in range(m):
                        if config[m * i + j] == '1':
                            cauchy[j] = i  # citi i is in slot j
                for i in range(m):
                    if cauchy[i] == 0:
                        cauchy = cauchy[i:] + cauchy[:i]
                        return tuple(cauchy)
                        # now, the cauchy notation for permutation begins with 0


            def evaluate_dist(cauchy):
                '''
                Given a permutation of 0 to n-1, we compute the distance of the tour

                '''
                m = len(cauchy)
                return sum(distance_matrix[cauchy[i]][cauchy[(i+1)%m]] for i in range(m))


            def qaoa_function_of_layer(layer, distance_matrix):
                '''
                This is a function to study the impact of the number of layers on QAOA,
                it takes in the number of layers and compute the distance of the mode
                of the histogram obtained from QAOA

                '''
                small_tsp = TSP(distance_matrix)
                obj_hamil, mixer = small_tsp.hamiltonians()
                qaoa = QAOA(obj_hamil, mixer=mixer)
                best_energy, final_parameters, extra = qaoa.minimize(initial_p=[0.1] * layer,
                                                     initial_state=initial_state, method='BFGS')
                qaoa.set_parameters(final_parameters)
                quantum_state = qaoa.execute(initial_state)
                circuit = Circuit(9)
                circuit.add(gates.M(*range(9)))
                result = CircuitResult(quantum_state, circuit.measurements,
                        small_tsp.backend, nshots=1000)
                freq_counter = result.frequencies()
                # let's combine freq_counter here, first convert each key and sum up the frequency
                cauchy_dict = defaultdict(int)
                for freq_key in freq_counter:
                    standard_cauchy_key = convert_to_standard_Cauchy(freq_key)
                    cauchy_dict[standard_cauchy_key] += freq_counter[freq_key]
                max_key = max(cauchy_dict, key=cauchy_dict.get)
                return evaluate_dist(max_key)

            np.random.seed(42)
            num_cities = 3
            distance_matrix = np.array([[0, 0.9, 0.8], [0.4, 0, 0.1],[0, 0.7, 0]])
            distance_matrix = distance_matrix.round(1)
            small_tsp = TSP(distance_matrix)
            initial_parameters = np.random.uniform(0, 1, 2)
            initial_state = small_tsp.prepare_initial_state([i for i in range(num_cities)])
            qaoa_function_of_layer(2, distance_matrix)

    Reference:
        1. S. Hadfield, Z. Wang, B. O'Gorman, E. G. Rieffel, D. Venturelli, R. Biswas, *From the Quantum Approximate
        Optimization Algorithm to a Quantum Alternating Operator Ansatz*.
        (`arxiv:1709.03489 <https://arxiv.org/abs/1709.03489>`__)
    """

    def __init__(self, distance_matrix, two_to_one=None, backend=None):
        self.backend = _check_backend(backend)

        self.distance_matrix = distance_matrix
        self.num_cities = distance_matrix.shape[0]
        self.two_to_one, _ = (
            _calculate_two_to_one(self.num_cities) if two_to_one is None else two_to_one
        )

    def hamiltonians(self):
        """
        Constructs the phaser and mixer Hamiltonians for the TSP.

        Returns:
            tuple: A tuple containing the phaser and mixer Hamiltonians.
        """
        return (
            _tsp_phaser(self.distance_matrix, backend=self.backend),
            _tsp_mixer(self.num_cities, backend=self.backend),
        )

    def prepare_initial_state(self, ordering):
        """
        Prepares a valid initial state for TSP QAOA based on the given city ordering.

        Args:
            ordering (list): A list representing the permutation of cities.

        Returns:
            array: The quantum state representing the initial solution.
        """
        n = len(ordering)
        c = Circuit(n**2)
        for i in range(n):
            c.add(gates.X(int(self.two_to_one[(ordering[i], i)])))
        result = self.backend.execute_circuit(c)
        return result.state()

    def penalty_method(self, penalty):
        """
        Constructs the TSP QUBO object using a penalty method for feasibility.

        Args:
            penalty (float): The penalty parameter for constraint violations.

        Returns:
            QUBO: A QUBO object for the TSP with penalties applied.
        """
        q_dict = {
            (
                self.two_to_one[(u, j)],
                self.two_to_one[(v, (j + 1) % self.num_cities)],
            ): self.distance_matrix[u, v]
            for u in range(self.num_cities)
            for v in range(self.num_cities)
            for j in range(self.num_cities)
            if v != u
        }
        qp = QUBO(0, q_dict)

        # row constraints
        for v in range(self.num_cities):
            row_constraint = [0 for _ in range(self.num_cities**2)]
            for j in range(self.num_cities):
                row_constraint[self.two_to_one[(v, j)]] = 1
            lp = LinearProblem(row_constraint, -1)
            tmp_qp = lp.square()
            tmp_qp = tmp_qp * penalty
            qp = qp + tmp_qp

        # column constraints
        for j in range(self.num_cities):
            col_constraint = [0 for _ in range(self.num_cities**2)]
            for v in range(self.num_cities):
                col_constraint[self.two_to_one[(v, j)]] = 1
            lp = LinearProblem(col_constraint, -1)
            tmp_qp = lp.square()
            tmp_qp = tmp_qp * penalty
            qp = qp + tmp_qp
        return qp


class MIS:
    """
    Class for representing the Maximal Independent Set (MIS) problem.

    The MIS problem involves selecting the largest subset of non-adjacent vertices in a graph.

    Args:
        g (networkx.Graph): A graph object representing the problem.

    Example:
        .. testcode::

            import networkx as nx
            from qiboopt.combinatorial.combinatorial import MIS

            g = nx.Graph()
            g.add_edges_from([(0, 1), (1, 2), (2, 0)])
            mis = MIS(g)
            penalty = 10
            qp = mis.penalty_method(penalty)
    """

    def __init__(self, g):
        """

        Args:
            g: A networkx object
        Returns:
            :class:`qiboopt.opt_class.opt_class.QUBO` representation
        """
        self.g = g
        self.n = g.number_of_nodes()

    def penalty_method(self, penalty):
        """
        Constructs the QUBO Hamiltonian for the MIS problem using a penalty method.

        Args:
            penalty (float): The penalty parameter for constraint violations.

        Returns:
            QUBO (:class:`qiboopt.opt_class.opt_class.QUBO`): A QUBO object for the
            Maximal Independent Set (MIS) problem.
        """
        q_dict = {(i, i): -1 for i in range(self.n)}
        q_dict = {**q_dict, **{(u, v): penalty for u, v in self.g.edges}}
        return QUBO(0, q_dict)

    def __str__(self):
        return self.__class__.__name__<|MERGE_RESOLUTION|>--- conflicted
+++ resolved
@@ -8,17 +8,7 @@
 from qibo.hamiltonians import SymbolicHamiltonian
 from qibo.models.circuit import Circuit
 from qibo.symbols import X, Y, Z
-
-<<<<<<< HEAD
-from qiboopt.opt_class.opt_class import (
-    QUBO,
-    LinearProblem,
-    variable_dict_to_ind_dict,
-    variable_to_ind,
-)
-=======
-from qiboopt.opt_class.opt_class import QUBO, LinearProblem
->>>>>>> df31707b
+from qiboopt.opt_class.opt_class import QUBO, LinearProblem, variable_dict_to_ind_dict, variable_to_ind,
 
 
 def _calculate_two_to_one(num_cities):
