import numpy as np
import pytest
from qibo import Circuit, gates
from qibo.models import QAOA
from qibo.noise import DepolarizingError, NoiseModel
from qibo.optimizers import optimize
from qibo.quantum_info import infidelity

<<<<<<< HEAD
from qiboopt.opt_class.opt_class import (
    QUBO,
    LinearProblem,
    variable_dict_to_ind_dict,
    variable_to_ind,
)
=======
from qiboopt.opt_class.opt_class import QUBO, LinearProblem
>>>>>>> df31707b


def test_initialization():
    """Test initialization of the QUBO class"""
    Qdict = {(0, 0): 1.0, (0, 1): 0.5, (1, 1): -1.0}
    qp = QUBO(0, Qdict)

    assert qp.Qdict == Qdict
    assert qp.offset == 0.0
    assert qp.n == 2  # Maximum variable index in Qdict keys


def test_add_multiplication_operators():
    """Test addition and multiplication operators for QUBO"""
    qp1 = QUBO(0, {(0, 0): 1.0, (0, 1): 0.5, (1, 1): -1.0})
    qp2 = QUBO(1.0, {(0, 0): 2.0, (1, 0): 2.0, (1, 1): -2.0})

    qp3 = 2 * qp1 + qp2 * 0.5
    assert qp3.Qdict == {(0, 0): 3.0, (0, 1): 1.0, (1, 0): 1.0, (1, 1): -3.0}
    assert qp3.offset == 0.5

    # Test type error
    with pytest.raises(TypeError):
        qp3 = qp1 * "invalid"


@pytest.mark.parametrize(
    "h, J",
    [
        (
            {(0, 0): 2.0, (0, 1): 1.0, (1, 1): -2.0},
            {(0, 0): 2.0, (0, 1): 1.0, (1, 1): -2.0},
        ),
        ({(0, 0): 2.0, (0, 1): 1.0, (1, 1): -2.0}, {3: 1.0, 4: 0.82, 5: 0.23}),
        (15, 13),
    ],
)
def test_invalid_input_qubo(h, J):
    """Test invalid initialization of the QUBO class"""
    with pytest.raises(TypeError):
        _qp = QUBO(0, h, J)


def test_invalid_number_arguments_qubo():
    with pytest.raises(
        NotImplementedError, match="Invalid number of args in the QUBO constructor."
    ):
        QUBO(0, {}, {}, {})


def test_qubo_to_ising():
    Qdict = {(0, 0): 2.0, (0, 1): 1.0, (1, 1): -2.0}
    qp = QUBO(0, Qdict)

    h, J, constant = qp.qubo_to_ising()

    assert h == {0: -1.25, 1: 0.75}
    assert J == {(0, 1): 0.25}
    assert constant == 0.25


def test_evaluate_f():
    Qdict = {(0, 0): 1.0, (0, 1): 0.5, (1, 1): -1.0}
    qp = QUBO(0, Qdict)
    x = [1, 1]
    assert qp.evaluate_f(x) == 0.5


def test_evaluate_grad_f():
    Qdict = {(0, 0): 1.0, (0, 1): 0.5, (1, 1): -1.0}
    qp = QUBO(0, Qdict)
    x = [1, 1]
    assert np.array_equal(qp.evaluate_grad_f(x), [1.5, -0.5])


def test_tabu_search():
    Qdict = {(0, 0): 1.0, (0, 1): 0.5, (1, 1): -1.0}
    qp = QUBO(0, Qdict)

    best_solution, best_obj_value = qp.tabu_search(max_iterations=50, tabu_size=5)

    assert len(best_solution) == 2
    assert isinstance(best_obj_value, float)


def test_brute_force():
    Qdict = {(0, 0): 1.0, (0, 1): 0.5, (1, 1): -1.0}
    qp = QUBO(0, Qdict)

    opt_vector, min_value = qp.brute_force()

    assert len(opt_vector) == 2
    assert isinstance(min_value, float)
    assert abs(min_value + 1.0) < 0.001


def test_initialization_with_h_and_J():
    # Define example h and J for the Ising model
    h = {0: 1.0, 1: -1.5}
    J = {(0, 1): 0.5}
    offset = 2.0

    # Initialize QUBO instance with Ising h and J
    qubo_instance = QUBO(offset, h, J)
    expected_Qdict = {(0, 0): -3.0, (1, 1): 2.0, (0, 1): 2.0}
    assert (
        qubo_instance.Qdict == expected_Qdict
    ), "Qdict should be created based on h and J conversion"

    # Check that `n` was set correctly (it should be the max variable index + 1)
    assert qubo_instance.n == 2, "n should be the number of variables (max index + 1)"


def test_offset_calculation():
    # Define example h and J for offset calculation
    h = {0: 1.0, 1: -1.5}
    J = {(0, 1): 0.5}
    offset = 2.0

    # Initialize QUBO instance with Ising h and J
    qubo_instance = QUBO(offset, h, J)

    # Expected offset after adjustment: offset + sum(J) - sum(h)
    expected_offset = offset + sum(J.values()) + sum(h.values())

    # Verify the offset value
    assert (
        qubo_instance.offset == expected_offset
    ), "Offset should be adjusted based on sum of h and J values"


def test_isolated_terms_in_h_and_J():
    # Case with no interactions (only diagonal terms in h)
    h = {0: 1.5, 1: -2.0, 2: 0.5}
    J = {}
    offset = 1.0

    qubo_instance = QUBO(offset, h, J)
    # Expected Qdict should only contain diagonal terms based on h
    expected_Qdict = {(0, 0): -3.0, (1, 1): 4.0, (2, 2): -1.0}
    assert (
        qubo_instance.Qdict == expected_Qdict
    ), "Qdict should reflect only h terms when J is empty"

    # Expected offset should only adjust based on sum of h values since J is empty
    expected_offset = offset + sum(h.values())
    assert (
        qubo_instance.offset == expected_offset
    ), "Offset should adjust only with h values when J is empty"


def test_consistent_terms_in_ham():
    # Run construct_symbolic_Hamiltonian_from_QUBO
    qubo_instance = QUBO(0, {(0, 0): 1.0, (0, 1): 0.5, (1, 1): -1.0})
    ham = qubo_instance.construct_symbolic_Hamiltonian_from_QUBO()

    # Expected terms based on qubo_to_ising output
    h, J, _constant = qubo_instance.qubo_to_ising()

    # Extract terms from the symbolic Hamiltonian (converting to string for easier term extraction)
    ham_str = str(ham.form).replace(" ", "")

    # Verify linear terms from h are present
    for i, coeff in h.items():
        term = f"{coeff}*Z{i}"
        assert (
            term in ham_str
        ), f"Expected linear term '{term}' not found in Hamiltonian."

    # Verify quadratic terms from J are present
    for (u, v), coeff in J.items():
        term = f"{coeff}*Z{u}*Z{v}"
        assert (
            term in ham_str
        ), f"Expected quadratic term '{term}' not found in Hamiltonian."


def test_combine_pairs():
    # Populate Qdict with both (i, j) and (j, i) pairs
    qubo_instance = QUBO(0, {(0, 1): 2, (1, 0): 3, (1, 2): 5, (2, 1): -1})
    # Run canonical_q
    result = qubo_instance.canonical_q()

    # Expected outcome after combining pairs
    expected_result = {(0, 1): 5, (1, 2): 4}
    assert (
        result == expected_result
    ), "canonical_q should combine (i, j) and (j, i) pairs"


@pytest.mark.parametrize(
    "gammas, betas, alphas",
    [
        ([0.1, 0.2], [0.3, 0.4], None),
        ([0.1, 0.2], [0.3, 0.4], [0.5, 0.6]),
    ],
)
def test_qubo_to_qaoa_circuit(gammas, betas, alphas):
    h = {0: 1, 1: -1}
    J = {(0, 1): 0.5}
    qubo = QUBO(0, h, J)

    gammas = [0.1, 0.2]
    betas = [0.3, 0.4]
    circuit = qubo.qubo_to_qaoa_circuit(gammas=gammas, betas=betas, alphas=alphas)
    assert isinstance(circuit, Circuit)
    assert circuit.nqubits == qubo.n


@pytest.mark.parametrize(
    "gammas, betas",
    [
        ([0.1], [0.2]),
        ([0.1, 0.2], [0.3]),
        ([0.1, 0.2], [0.3, 0.4]),
        ([0.1, 0.2], [0.3, 0.4, 0.5]),
    ],
)
def test_qubo_to_qaoa_svp_mixer(gammas, betas):

    numeric_qubo = {
        (0, 4): 4.0,
        (2, 4): 4.0,
        (3, 1): 6.0,
        (1, 1): -3.0,
        (3, 5): 2.0,
        (4, 4): -1.0,
        (3, 3): -3.0,
        (1, 5): 6.0,
        (2, 0): 8.0,
        (5, 5): -3.0,
    }
    offset = 5.0
    name_to_index = {"w[1]": 0, "w[2]": 1, "x_1_0": 2, "x_2_0": 3, "y[1]": 4, "y[2]": 5}

    # SVP_mixers is now a list of functions that take beta and return a circuit
    svp_mixers = [
        lambda beta, idx=idx: create_svp_mixer(name_to_index, beta)
        for idx in range(len(betas))
    ]

    if len(betas) != len(gammas):
        with pytest.raises(ValueError):
            circuit = QUBO(offset, numeric_qubo).qubo_to_qaoa_circuit(
                gammas, betas, alphas=None, custom_mixer=svp_mixers
            )
    else:
        circuit = QUBO(offset, numeric_qubo).qubo_to_qaoa_circuit(
            gammas, betas, alphas=None, custom_mixer=svp_mixers
        )
        assert isinstance(circuit, Circuit)
        assert circuit.nqubits == QUBO(offset, numeric_qubo).n


@pytest.mark.parametrize(
    "gammas, betas, alphas",
    [
        ([0.1, 0.2], [0.3, 0.4], [0.5, 0.6]),
        ([0.1, 0.2], [0.3, 0.4], None),
    ],
)
@pytest.mark.parametrize(
    "reg_loss, cvar_delta",
    [
        (True, None),
        (False, 0.1),
    ],
)
@pytest.mark.parametrize("noise_model", [(True, False)])
def test_train_QAOA(gammas, betas, alphas, reg_loss, cvar_delta, noise_model):
    h = {0: 1, 1: -1}
    J = {(0, 1): 0.5}
    qubo = QUBO(0, h, J)
    if noise_model:
        lam = 0.1
        noise_model = NoiseModel()
        noise_model.add(DepolarizingError(lam))

    result = qubo.train_QAOA(
        gammas=gammas,
        betas=betas,
        alphas=alphas,
        nshots=10,
        regular_loss=reg_loss,
        cvar_delta=cvar_delta,
        noise_model=noise_model,
    )
    assert isinstance(result[0], float)
    assert isinstance(result[1], np.ndarray)
    assert isinstance(result[3], Circuit)
    assert isinstance(result[4], dict)


def test_train_QAOA_convex_qubo():

    Qdict = {(0, 0): 2.0, (1, 1): 2.0}

    qp = QUBO(0, Qdict)
    # The minimum is at x = [0, 0], f([0,0]) = 0
    # Use a small number of layers and shots for a fast test
    gammas = [0.1, 0.21, 0.15]
    betas = [0.2, 0.3, 0.15]

    # Train QAOA with 100 iterations. Should be enough to find the minimum.
    best, params, extra, circuit, freqs = qp.train_QAOA(
        gammas, betas, nshots=1000, maxiter=100
    )
    # Convert result keys to bitstrings
    most_freq = max(freqs, key=freqs.get)
    # The bitstring should be '00' (for x0=0, x1=0)
    assert most_freq == "00", f"Expected ground state '00', got {most_freq}"


def test_train_QAOA_edge_cases():
    Qdict = {(0, 0): 1.0, (0, 1): 0.5, (1, 1): -1.0}
    qp = QUBO(0, Qdict)

    # 1. Neither p nor gammas provided: should raise ValueError
    with pytest.raises(ValueError, match="Either p or gammas must be provided"):
        qp.train_QAOA()

    # 2. gammas provided with wrong length for p: should raise ValueError
    with pytest.raises(ValueError, match="gammas must be of length 2"):
        qp.train_QAOA(gammas=[0.1], betas=[0.2], p=2)

    # 3. Only p provided: should generate random gammas/betas and run
    # Should not raise, just check output types
    result = qp.train_QAOA(p=2)
    assert isinstance(result[0], float)
    assert isinstance(result[1], np.ndarray)
    assert isinstance(result[3], Circuit)
    assert isinstance(result[4], dict)


def create_svp_mixer(name_to_index, beta):
    """
    Helper function to create a mixer circuit

    Args:
        name_to_index (dict): a name to index mapping required to create mixer to preserve probability of 0
        beta (float): Circuit parameter

    Returns:
        :class:`qibo.models.Circuit`: Mixer circuit
    """
    n = len(name_to_index)
    mixer = Circuit(n, density_matrix=True)
    # Get the set of indices where it takes values 1; to help construct the mixer
    active_set = {
        value
        for key, value in name_to_index.items()
        if any(_x in key for _x in ("x", "y"))
    }
    for i in range(n):
        if i in active_set:
            mixer.add(gates.X(i))
        mixer.add(gates.RY((i + 1) % n, beta))
        mixer.add(gates.CZ(i, (i + 1) % n))
        if i in active_set:
            mixer.add(gates.X(i))
    return mixer


@pytest.mark.parametrize(
    "gammas, betas, alphas, reg_loss, cvar_delta",
    [
        ([0.1, 0.2], [0.3, 0.4], None, True, None),
        ([0.1, 0.2], [0.3, 0.4], [0.5, 0.6], False, 0.1),
    ],
)
def test_train_QAOA_svp_mixer(gammas, betas, alphas, reg_loss, cvar_delta):
    numeric_qubo = {
        (0, 4): 4.0,
        (2, 4): 4.0,
        (3, 1): 6.0,
        (1, 1): -3.0,
        (3, 5): 2.0,
        (4, 4): -1.0,
        (3, 3): -3.0,
        (1, 5): 6.0,
        (2, 0): 8.0,
        (5, 5): -3.0,
    }
    offset = 5.0
    name_to_index = {"w[1]": 0, "w[2]": 1, "x_1_0": 2, "x_2_0": 3, "y[1]": 4, "y[2]": 5}

    # SVP_mixers is now a list of functions that take beta and return a circuit
    svp_mixers = [
        lambda beta, idx=idx: create_svp_mixer(name_to_index, beta)
        for idx in range(len(betas))
    ]

    result = QUBO(0, numeric_qubo).train_QAOA(
        gammas=gammas,
        betas=betas,
        alphas=alphas,
        nshots=10,
        regular_loss=reg_loss,
        cvar_delta=cvar_delta,
        custom_mixer=svp_mixers,
    )
    assert isinstance(result[0], float)
    assert isinstance(result[1], np.ndarray)
    assert isinstance(result[3], Circuit)
    assert isinstance(result[4], dict)


@pytest.mark.parametrize(
    "gammas, betas, alphas, reg_loss, cvar_delta",
    [
        ([0.1, 0.2], [0.3, 0.4], None, True, None),
        ([0.1, 0.2], [0.3, 0.4], [0.5, 0.6], False, 0.1),
    ],
)
def test_train_QAOA_svp_mixer_lambda(gammas, betas, alphas, reg_loss, cvar_delta):

    numeric_qubo = {
        (0, 4): 4.0,
        (2, 4): 4.0,
        (3, 1): 6.0,
        (1, 1): -3.0,
        (3, 5): 2.0,
        (4, 4): -1.0,
        (3, 3): -3.0,
        (1, 5): 6.0,
        (2, 0): 8.0,
        (5, 5): -3.0,
    }
    offset = 5.0
    name_to_index = {"w[1]": 0, "w[2]": 1, "x_1_0": 2, "x_2_0": 3, "y[1]": 4, "y[2]": 5}

    mixer_lambda = lambda beta: create_svp_mixer(name_to_index, beta)

    result = QUBO(0, numeric_qubo).train_QAOA(
        gammas=gammas,
        betas=betas,
        alphas=alphas,
        nshots=10,
        regular_loss=reg_loss,
        cvar_delta=cvar_delta,
        custom_mixer=[mixer_lambda],
    )
    assert isinstance(result[0], float)
    assert isinstance(result[1], np.ndarray)
    assert isinstance(result[3], Circuit)
    assert isinstance(result[4], dict)


@pytest.mark.parametrize(
    "gammas, betas, alphas, reg_loss, cvar_delta",
    [
        ([0.1, 0.2], [0.3, 0.4], None, True, None),
        ([0.1, 0.2], [0.3, 0.4], [0.5, 0.6], False, 0.1),
    ],
)
def test_train_QAOA_svp_mixer_noise_model(gammas, betas, alphas, reg_loss, cvar_delta):

    numeric_qubo = {
        (0, 4): 4.0,
        (2, 4): 4.0,
        (3, 1): 6.0,
        (1, 1): -3.0,
        (3, 5): 2.0,
        (4, 4): -1.0,
        (3, 3): -3.0,
        (1, 5): 6.0,
        (2, 0): 8.0,
        (5, 5): -3.0,
    }
    offset = 5.0
    name_to_index = {"w[1]": 0, "w[2]": 1, "x_1_0": 2, "x_2_0": 3, "y[1]": 4, "y[2]": 5}

    lam = 0.1
    noise_model = NoiseModel()
    noise_model.add(DepolarizingError(lam))

    # SVP_mixers is now a list of functions that take beta and return a circuit
    svp_mixers = [
        lambda beta, idx=idx: create_svp_mixer(name_to_index, beta)
        for idx in range(len(betas))
    ]

    result = QUBO(0, numeric_qubo).train_QAOA(
        gammas=gammas,
        betas=betas,
        alphas=alphas,
        nshots=10,
        regular_loss=reg_loss,
        cvar_delta=cvar_delta,
        custom_mixer=svp_mixers,
        noise_model=noise_model,
    )
    assert isinstance(result[0], float)
    assert isinstance(result[1], np.ndarray)
    assert isinstance(result[3], Circuit)
    assert isinstance(result[4], dict)


def test_qubo_to_qaoa_object():
    h = {0: 1, 1: -1}
    J = {(0, 1): 0.5}
    qubo = QUBO(0, h, J)

    qaoa = qubo.qubo_to_qaoa_object()
    assert isinstance(qaoa, QAOA)
    assert hasattr(qaoa, "hamiltonian")


def test_qubo_to_qaoa_object_params():
    params = [0.1, 0.2]
    h = {0: 1, 1: -1}
    J = {(0, 1): 0.5}
    qubo = QUBO(0, h, J)

    qaoa = qubo.qubo_to_qaoa_object(params=np.array(params))

    assert isinstance(qaoa, QAOA)
    assert hasattr(qaoa, "hamiltonian")


def test_linear_initialization():
    A = np.array([[1, 2], [3, 4]])
    b = np.array([5, 6])
    lp = LinearProblem(A, b)
    assert np.array_equal(lp.A, A)
    assert np.array_equal(lp.b, b)
    assert lp.n == 2


def test_linear_add_multiplication_operators():
    """Test addition and multiplication operators for LinearProblem"""
    lp1 = LinearProblem(np.array([[1, 2], [3, 4]]), np.array([5, 6]))
    lp2 = LinearProblem(np.array([[2, 2], [2, 2]]), np.array([2, 2]))
    lp3 = 2 * lp1 + lp2 * 0.5

    assert np.array_equal(lp3.A, np.array([[3, 5], [7, 9]]))
    assert np.array_equal(lp3.b, np.array([11, 13]))

    # Test type error
    with pytest.raises(TypeError):
        lp3 = lp1 * "invalid"


def test_linear_evaluate_f():
    A = np.array([[1, 2], [3, 4]])
    b = np.array([5, 6])
    lp = LinearProblem(A, b)
    x = np.array([1, 1])
    result = lp.evaluate_f(x)
    assert np.array_equal(result, np.array([8, 13]))


def test_linear_square():
    A = np.array([[1, 2], [3, 4]])
    b = np.array([5, 6])
    lp = LinearProblem(A, b)
    quadratic = lp.square()
    Qdict = quadratic.Qdict
    offset = quadratic.offset
    expected_Qdict = {(0, 0): 56, (0, 1): 14, (1, 0): 14, (1, 1): 88}
    expected_offset = 61
    assert Qdict == expected_Qdict
    assert offset == expected_offset<|MERGE_RESOLUTION|>--- conflicted
+++ resolved
@@ -5,17 +5,7 @@
 from qibo.noise import DepolarizingError, NoiseModel
 from qibo.optimizers import optimize
 from qibo.quantum_info import infidelity
-
-<<<<<<< HEAD
-from qiboopt.opt_class.opt_class import (
-    QUBO,
-    LinearProblem,
-    variable_dict_to_ind_dict,
-    variable_to_ind,
-)
-=======
-from qiboopt.opt_class.opt_class import QUBO, LinearProblem
->>>>>>> df31707b
+from qiboopt.opt_class.opt_class import QUBO, LinearProblem, variable_dict_to_ind_dict, variable_to_ind
 
 
 def test_initialization():
