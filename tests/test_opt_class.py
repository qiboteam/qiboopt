--- conflicted
+++ resolved
@@ -6,17 +6,7 @@
 from qibo.optimizers import optimize
 from qibo.quantum_info import infidelity
 
-<<<<<<< HEAD
-from qiboopt.opt_class.opt_class import (
-    QUBO,
-    LinearProblem,
-    variable_to_ind,
-    variable_dict_to_ind_dict
-)
-=======
-from qiboopt.opt_class.opt_class import QUBO, LinearProblem
->>>>>>> 87402524
-
+from qiboopt.opt_class.opt_class import QUBO, LinearProblem, variable_to_ind, variable_dict_to_ind_dict
 
 def test_initialization():
     """Test initialization of the QUBO class"""
